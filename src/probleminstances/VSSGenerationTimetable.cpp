--- conflicted
+++ resolved
@@ -37,59 +37,6 @@
     if (!this->check_consistency(every_train_must_have_route)) {
         throw std::runtime_error("The imported instance is not consistent.");
     }
-<<<<<<< HEAD
-=======
-    return instance;
-}
-
-cda_rail::instances::VSSGenerationTimetable
-cda_rail::instances::VSSGenerationTimetable::import_instance(const std::string &path,
-                                                             bool every_train_must_have_route) {
-    std::filesystem::path p(path);
-    return import_instance(p, every_train_must_have_route);
-}
-
-cda_rail::instances::VSSGenerationTimetable
-cda_rail::instances::VSSGenerationTimetable::import_instance(const char *path, bool every_train_must_have_route) {
-    std::filesystem::path p(path);
-    return import_instance(p, every_train_must_have_route);
-}
-
-void cda_rail::instances::VSSGenerationTimetable::add_station(const std::string &name,
-                                                              const std::unordered_set<int> &tracks) {
-    timetable.add_station(name, tracks);
-}
-
-void cda_rail::instances::VSSGenerationTimetable::add_station(const std::string &name) {
-    timetable.add_station(name);
-}
-
-void cda_rail::instances::VSSGenerationTimetable::add_track_to_station(int station_index, int track) {
-    timetable.add_track_to_station(station_index, track, network);
-}
-
-void cda_rail::instances::VSSGenerationTimetable::add_track_to_station(const std::string &name, int track) {
-    timetable.add_track_to_station(name, track, network);
-}
-
-void cda_rail::instances::VSSGenerationTimetable::add_track_to_station(int station_index, int source, int target) {
-    timetable.add_track_to_station(station_index, source, target, network);
-}
-
-void
-cda_rail::instances::VSSGenerationTimetable::add_track_to_station(const std::string &name, int source, int target) {
-    timetable.add_track_to_station(name, source, target, network);
-}
-
-void cda_rail::instances::VSSGenerationTimetable::add_track_to_station(int station_index, const std::string &source,
-                                                                       const std::string &target) {
-    timetable.add_track_to_station(station_index, source, target, network);
-}
-
-void
-cda_rail::instances::VSSGenerationTimetable::add_track_to_station(const std::string &name, const std::string &source,
-                                                                  const std::string &target) {
-    timetable.add_track_to_station(name, source, target, network);
 }
 
 int cda_rail::instances::VSSGenerationTimetable::maxT() const {
@@ -98,5 +45,4 @@
 
 double cda_rail::instances::VSSGenerationTimetable::route_length(const std::string &train_name) const {
     return routes.length(train_name, network);
->>>>>>> 9bef437c
 }