#include "datastructure/Timetable.hpp"
#include "datastructure/Station.hpp"
#include "Definitions.hpp"
#include <filesystem>
#include <string>
#include "nlohmann/json.hpp"
#include <fstream>
#include <algorithm>

using json = nlohmann::json;

const cda_rail::Schedule &cda_rail::Timetable::get_schedule(int index) const {
    if (!train_list.has_train(index)) {
        throw std::invalid_argument("Train does not exist.");
    }
    return schedules.at(index);
}

int cda_rail::Timetable::add_train(const std::string &name, int length, double max_speed, double acceleration,
                                    double deceleration, int t_0, double v_0, int entry, int t_n, double v_n, int exit,
                                    const cda_rail::Network &network) {
    if (!network.has_vertex(entry)) {
        throw std::invalid_argument("Entry vertex does not exist.");
    }
    if (!network.has_vertex(exit)) {
        throw std::invalid_argument("Exit vertex does not exist.");
    }
    if (train_list.has_train(name)) {
        throw std::invalid_argument("Train already exists.");
    }
    int index = train_list.add_train(name, length, max_speed, acceleration, deceleration);
    schedules.emplace_back(t_0, v_0, entry, t_n, v_n, exit);
    return index;
}

void cda_rail::Timetable::add_stop(int train_index, const std::string &station_name, int begin, int end, bool sort) {
    if (!train_list.has_train(train_index)) {
        throw std::invalid_argument("Train does not exist.");
    }
    if (!station_list.has_station(station_name)) {
        throw std::invalid_argument("Station does not exist.");
    }
    if (begin < 0 || end < 0) {
        throw std::invalid_argument("Time cannot be negative.");
    }
    if (begin >= end) {
        throw std::invalid_argument("End time has to be after the start time.");
    }

    auto& stops_reference = schedules.at(train_index).stops;
    for (const auto& stop : stops_reference) {
        if (stop.station == station_name) {
            throw std::invalid_argument("Train already stops at station.");
        }
        // Check if [begin, end] and [stop.begin, stop.end] overlap
        if (begin <= stop.end && end >= stop.begin) {
            throw std::invalid_argument("Train has another stop at this time.");
        }
    }

    stops_reference.emplace_back(begin, end, station_name);
    if (sort) {
        std::sort(stops_reference.begin(), stops_reference.end());
    }
}

void cda_rail::Timetable::sort_stops() {
    /**
     * This methods sorts all stops of all trains according to the operator < of ScheduledStop.
     */

    for (auto& schedule : schedules) {
        std::sort(schedule.stops.begin(), schedule.stops.end());
    }
}

void cda_rail::Timetable::export_timetable(const std::filesystem::path &p, const cda_rail::Network &network) const {
    /**
     * This method exports the timetable to a directory. In particular the following files are created:
     * - trains.json according to the function defined in cda_rail::TrainList::export_trains
     * - stations.json according to the function defined in cda_rail::StationList::export_stations
     * - schedules.json of the following format:
     *  {"tr1": {"t_0": t_0, "v_0": v_0, "entry": v_name, "t_n": t_n, "v_n": v_n, "exit": v_name,
     *         "stops": [{"begin": t_b, "end": t_e, "station": s_name}, ...]}, ...}
     *
     *  @param p The path to the directory where the files should be created.
     */

    if (!cda_rail::is_directory_and_create(p)) {
        throw std::runtime_error("Could not create directory " + p.string());
    }

    train_list.export_trains(p);
    station_list.export_stations(p, network);

    json j;
    for (int i = 0; i < schedules.size(); ++i) {
        const auto& schedule = schedules.at(i);
        json stops;

        for (const auto& stop : schedule.stops) {
            stops.push_back({{"begin", stop.begin}, {"end", stop.end}, {"station", station_list.get_station(stop.station).name}});
        }
        j[train_list.get_train(i).name] = {{"t_0", schedule.t_0}, {"v_0", schedule.v_0},
                                                {"entry", network.get_vertex(schedule.entry).name},
                                                {"t_n", schedule.t_n}, {"v_n", schedule.v_n},
                                                {"exit", network.get_vertex(schedule.exit).name},
                                                {"stops", stops}};
    }

    std::ofstream file(p / "schedules.json");
    file << j << std::endl;
}

void cda_rail::Timetable::set_train_list(const cda_rail::TrainList &tl) {
    train_list = tl;
    schedules = std::vector<cda_rail::Schedule>(tl.size());
}

bool cda_rail::Timetable::check_consistency(const cda_rail::Network &network) const {
    /**
     * This method checks if the timetable is consistent with the network, i.e., if the following holds:
     * - All vertices used as entry and exit points are valid vertices of the network
     * - Entry and exit vertices have exactly one neighboring vertex
     * - All edges of stations are valid edges of the network
     * - All scheduled stops are comparable by < or >, hence not overlapping
     * - All scheduled stops lie within t_0 and t_n
     */

    // Check if the entry and exit vertices are valid vertices of the network and if they have exactly one neighbor
    for (const auto& schedule : schedules) {
        if (!network.has_vertex(schedule.entry) || !network.has_vertex(schedule.exit)) {
            return false;
        }
        if (network.neighbors(schedule.entry).size() != 1 || network.neighbors(schedule.exit).size() != 1) {
            return false;
        }
    }

    // Check if all edges of stations are valid edges of the network
    for (auto station_name : station_list.get_station_names()) {
        const auto& station = station_list.get_station(station_name);
        for (auto track : station.tracks) {
            if (!network.has_edge(track)) {
                return false;
            }
        }
    }

    // Check if all stops lie within t_0 and t_n
    for (const auto& schedule : schedules) {
        for (const auto& stop : schedule.stops) {
            if (stop.begin < schedule.t_0 || stop.end > schedule.t_n || stop.end < stop.begin) {
                return false;
            }
        }
    }

    // Check if all stops are comparable by < or >
    for (const auto& schedule : schedules) {
        for (int i = 0; i < schedule.stops.size(); ++i) {
            for (int j = i + 1; j < schedule.stops.size(); ++j) {
                if (!(schedule.stops.at(i) < schedule.stops.at(j)) && !(schedule.stops.at(j) < schedule.stops.at(i))) {
                    return false;
                }
            }
        }
    }

    return true;
}

cda_rail::Timetable::Timetable(const std::filesystem::path &p, const cda_rail::Network &network) {
    /**
     * This method constructs the object and imports a timetable from a directory. In particular the following files are read:
     * - trains.json according to the function defined in cda_rail::TrainList::import_trains
     * - stations.json according to the function defined in cda_rail::StationList::import_stations
     * - schedules.json of the format described in cda_rail::Timetable::export_timetable
     *
     * @param p The path to the directory where the files should be read from.
     * @param network The network to which the timetable belongs.
     */

    // Check if the path exists and is a directory
    if (!std::filesystem::exists(p)) {
        throw std::invalid_argument("Path does not exist.");
    }
    if (!std::filesystem::is_directory(p)) {
        throw std::invalid_argument("Path is not a directory.");
    }

    // Import the train list and the station list
    this->set_train_list(cda_rail::TrainList::import_trains(p));
    this->station_list = cda_rail::StationList::import_stations(p, network);

    // Read the schedules file
    std::ifstream f(p / "schedules.json");
    json data = json::parse(f);

    // Parse the schedules
    for (int i = 0; i < this->train_list.size(); i++) {
        auto& tr = this->train_list.get_train(i);
        if (!data.contains(tr.name)) {
            throw std::invalid_argument("Schedule for train " + tr.name + " not found.");
        }
        auto& schedule_data = data[tr.name];
        this->schedules.at(i).t_0 = schedule_data["t_0"];
        this->schedules.at(i).v_0 = schedule_data["v_0"];
        this->schedules.at(i).entry = network.get_vertex_index(schedule_data["entry"]);
        this->schedules.at(i).t_n = schedule_data["t_n"];
        this->schedules.at(i).v_n = schedule_data["v_n"];
        this->schedules.at(i).exit = network.get_vertex_index(schedule_data["exit"]);

        for (const auto& stop_data : schedule_data["stops"]) {
            this->add_stop(i, stop_data["station"].get<std::string>(),
                               stop_data["begin"].get<int>(), stop_data["end"].get<int>(), false);
        }
    }

<<<<<<< HEAD
    // Sort the stops
    this->sort_stops();
=======
void
cda_rail::Timetable::add_track_to_station(const std::string &name, const std::string &source, const std::string &target,
                                          const cda_rail::Network &network) {
    station_list.add_track_to_station(name, source, target, network);
}

int cda_rail::Timetable::maxT() const {
    int ret = 0;
    for (const auto& schedule : schedules) {
        if (schedule.t_n > ret) {
            ret = schedule.t_n;
        }
    }
    return ret;
>>>>>>> 9bef437c
}<|MERGE_RESOLUTION|>--- conflicted
+++ resolved
@@ -217,14 +217,8 @@
         }
     }
 
-<<<<<<< HEAD
     // Sort the stops
     this->sort_stops();
-=======
-void
-cda_rail::Timetable::add_track_to_station(const std::string &name, const std::string &source, const std::string &target,
-                                          const cda_rail::Network &network) {
-    station_list.add_track_to_station(name, source, target, network);
 }
 
 int cda_rail::Timetable::maxT() const {
@@ -235,5 +229,4 @@
         }
     }
     return ret;
->>>>>>> 9bef437c
 }